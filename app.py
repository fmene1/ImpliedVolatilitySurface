--- conflicted
+++ resolved
@@ -58,6 +58,9 @@
         "Minimum Moneyness must be less than Maximum Moneyness. Please enter new values."
     )
     st.stop()
+st.warning(
+    "Yahoo! Finance API is currently experiencing intermittent downtime. Data is missing for some (or all) strikes and interpolation may fail."
+)
 st.warning(
     "Yahoo! Finance API is currently experiencing intermittent downtime. Data is missing for some (or all) strikes and interpolation may fail."
 )
@@ -129,15 +132,24 @@
     st.write("Creating graph...")
     x_data = (calls_data["days_to_exp"] / 365).values
 
+
     y_data = calls_data["moneyness"].values
-<<<<<<< HEAD
+
 
     z_data = calls_data["implied_volatility_(%)"].values
     try:
         x = np.linspace(x_data.min(), x_data.max(), 50)
         # y = np.linspace(y_data.min(), y_data.max(), 50)
         y = np.linspace(min_moneyness, max_moneyness, 50)
-
+    try:
+        x = np.linspace(x_data.min(), x_data.max(), 50)
+        # y = np.linspace(y_data.min(), y_data.max(), 50)
+        y = np.linspace(min_moneyness, max_moneyness, 50)
+
+        x_mesh, y_mesh = np.meshgrid(x, y)
+
+        grid = griddata((x_data, y_data), z_data, (x_mesh, y_mesh), method="cubic")
+        grid = np.ma.array(grid, mask=np.isnan(grid))
         x_mesh, y_mesh = np.meshgrid(x, y)
 
         grid = griddata((x_data, y_data), z_data, (x_mesh, y_mesh), method="cubic")
@@ -150,7 +162,15 @@
                 )
             ]
         )
-
+        fig: go.Figure = go.Figure(
+            data=[
+                go.Surface(
+                    x=x_mesh, y=y_mesh, z=grid, colorbar_title="Implied Volatility (%)"
+                )
+            ]
+        )
+
+        fig.update_layout(width=1000, height=800)
         fig.update_layout(width=1000, height=800)
 
         fig.update_layout(
@@ -175,51 +195,6 @@
     st.title(f"Implied Volatility Surface for {Ticker.info["shortName"]}")
     st.info("The graph is interactive!", icon="ℹ️")
     st.warning("Due to missing data the surface is highly unstable.")
-=======
-
-    z_data = calls_data["implied_volatility_(%)"].values
-    try:
-        x = np.linspace(x_data.min(), x_data.max(), 50)
-        # y = np.linspace(y_data.min(), y_data.max(), 50)
-        y = np.linspace(min_moneyness, max_moneyness, 50)
-
-        x_mesh, y_mesh = np.meshgrid(x, y)
-
-        grid = griddata((x_data, y_data), z_data, (x_mesh, y_mesh), method="cubic")
-        grid = np.ma.array(grid, mask=np.isnan(grid))
-
-        fig: go.Figure = go.Figure(
-            data=[
-                go.Surface(
-                    x=x_mesh, y=y_mesh, z=grid, colorbar_title="Implied Volatility (%)"
-                )
-            ]
-        )
-
-        fig.update_layout(width=1000, height=800)
-
-        fig.update_layout(
-            scene={
-                "xaxis": {
-                    "title": "Time to Expiration (years)",
-                    "autorange": "reversed",
-                },
-                "yaxis": {"title": "Moneyness", "autorange": "reversed"},
-                "zaxis": {"title": "Implied Volatility (%)"},
-            }
-        )
-        status.update(label="Surface Done!", state="complete", expanded=False)
-        generated_figure = True
-    except Exception:
-        status.update(
-            label="Not enough data to build a surface.", state="error", expanded=False
-        )
-        generated_figure = False
-
-if generated_figure:
-    st.title(f"Implied Volatility Surface for {Ticker.info["shortName"]}")
-    st.info("The graph is interactive!", icon="ℹ️")
->>>>>>> c9d5f589
     st.plotly_chart(fig)
 else:
     st.error(
